import os
import io
import base64
import json
import time
import uuid
import re
from typing import List, Dict, Any

import fitz  # PyMuPDF
import pandas as pd
import requests
from dotenv import load_dotenv
from PIL import Image
import openai
import logging

load_dotenv()
logging.basicConfig(level=logging.INFO)

OPENAI_API_KEY = os.getenv("OPENAI_API_KEY")
OPENAI_MODEL = os.getenv("OPENAI_MODEL", "gpt-4o")
MATHPIX_APP_ID = os.getenv("MATHPIX_APP_ID")
MATHPIX_APP_KEY = os.getenv("MATHPIX_APP_KEY")

CSV_PATH = "parsed_questions.csv"
IMAGE_DIR = "images"

os.makedirs(IMAGE_DIR, exist_ok=True)

openai_client = openai.OpenAI(api_key=OPENAI_API_KEY)


<<<<<<< HEAD
def clean_json_reply(reply: str) -> str:
    """Extract JSON content from an OpenAI reply."""
    if not reply:
        return ""
    cleaned = reply.strip()

    # Prefer JSON inside fenced blocks
    fence_match = re.search(r"```(?:json)?(.*?)```", cleaned, re.DOTALL | re.IGNORECASE)
    if fence_match:
        cleaned = fence_match.group(1)
    else:
        # Fall back to the first JSON object found
        obj_match = re.search(r"{.*}", cleaned, re.DOTALL)
        if obj_match:
            cleaned = obj_match.group(0)
=======

def clean_json_reply(reply: str) -> str:
    """Strip code fences like ```json``` from an OpenAI reply."""
    if not reply:
        return ""
    cleaned = reply.strip()
    cleaned = re.sub(r'^```(?:json)?\s*', '', cleaned, flags=re.IGNORECASE)
    cleaned = re.sub(r'\s*```$', '', cleaned)
>>>>>>> 7746fed1
    return cleaned.strip()


def parse_pdf_page(pdf_path: str, page_num: int) -> bytes:
    """Render a PDF page to image bytes."""
    doc = fitz.open(pdf_path)
    try:
        page = doc[page_num]
        pix = page.get_pixmap(dpi=300)
        return pix.tobytes("png")
    finally:
        doc.close()



def extract_mathpix_data(image_bytes: bytes, retries: int = 3) -> Dict[str, Any]:
    """Call Mathpix API and return its JSON response."""
    if not (MATHPIX_APP_ID and MATHPIX_APP_KEY):
        raise RuntimeError("Mathpix credentials not found in environment")
    url = "https://api.mathpix.com/v3/text"
    headers = {"app_id": MATHPIX_APP_ID, "app_key": MATHPIX_APP_KEY}
    data = {
        "formats": ["text", "latex_styled"],
        "data_options": {"include_asciimath": False, "include_latex": True},
        "include_smiles": False,
        "enable_tables": True,
        "include_tables": True,
        "include_image_data": True,
    }
    files = {"file": ("page.png", image_bytes, "image/png")}

    for attempt in range(retries):
        try:
            resp = requests.post(
                url,
                headers=headers,
                data={"options_json": json.dumps(data)},
                files=files,
                timeout=60,
            )
            if resp.status_code == 200:
                return resp.json()
        except Exception as e:
            logging.error(f"Mathpix attempt {attempt + 1} failed: {e}")
        time.sleep(2 ** attempt)
    raise RuntimeError(f"Mathpix request failed after {retries} attempts")


def save_image(b64_data: str, question_id: str, suffix: str) -> str:
    """Decode base64 image data and save to disk."""
    if not b64_data:
        return ""
    img_bytes = base64.b64decode(b64_data)
    img = Image.open(io.BytesIO(img_bytes))
    filename = f"q{question_id}_{suffix}.png"
    path = os.path.join(IMAGE_DIR, filename)
    img.save(path)
    return path


def structure_question_with_openai(text: str, image_map: Dict[str, str], retries: int = 3) -> List[Dict[str, Any]]:
    """Use OpenAI to structure raw text into question objects."""
    prompt = (
        "You are parsing SAT practice questions from OCR text. "
        "Return data as JSON with a 'questions' array. Each question must have "
        "fields: question_id, question_text, choice_A, choice_B, choice_C, "
        "choice_D, correct_answer, domain, skill, difficulty, image_path. "
        "Use the provided image names when the text references graphs or tables. "
        "If domain, skill, or difficulty are missing, use 'Not specified'. "
        "Do not fabricate information."\
    )
    content = f"OCR TEXT:\n{text}\nIMAGE MAP:{json.dumps(image_map)}"
    messages = [
        {"role": "system", "content": prompt},
        {"role": "user", "content": content},
    ]

    for attempt in range(retries):
        reply = ""
        try:
            resp = openai_client.chat.completions.create(
                model=OPENAI_MODEL,
                messages=messages,
                max_tokens=2048,
                temperature=0,
            )
            reply = resp.choices[0].message.content
            clean_reply = clean_json_reply(reply)
            data = json.loads(clean_reply)
            if isinstance(data, dict) and isinstance(data.get("questions"), list):
                return data["questions"]
        except Exception as e:
            logging.error(f"OpenAI attempt {attempt + 1} failed: {e}")
            if reply:
                logging.error(f"OpenAI raw reply: {reply}")
            if 'clean_reply' in locals():
                logging.error(f"OpenAI cleaned reply: {clean_reply}")
            time.sleep(2 ** attempt)
    raise RuntimeError("OpenAI request failed or returned invalid JSON")


def append_to_csv(questions: List[Dict[str, Any]], csv_path: str = CSV_PATH) -> None:
    df = pd.DataFrame(questions)
    if os.path.exists(csv_path):
        df_prev = pd.read_csv(csv_path)
        df = pd.concat([df_prev, df], ignore_index=True)
    df.to_csv(csv_path, index=False)


def process_pdf(pdf_path: str) -> None:
    doc = fitz.open(pdf_path)
    try:
        for page_num in range(len(doc)):
            print(f"Processing page {page_num + 1}/{len(doc)}")
            page_bytes = parse_pdf_page(doc, page_num)
            mathpix_data = extract_mathpix_data(page_bytes)
            text = mathpix_data.get("text", "")
            logging.info(f"Mathpix OCR text snippet: {text[:200]}")
            images = mathpix_data.get("images", []) or []

            image_map = {}
            for idx, img in enumerate(images, start=1):
                question_id = str(uuid.uuid4())[:8]
                path = save_image(img.get("data", ""), question_id, f"img{idx}")
                image_map[f"image{idx}"] = path

            questions = structure_question_with_openai(text, image_map)
            for q in questions:
                if q.get("image_path") in image_map:
                    q["image_path"] = image_map[q["image_path"]]
            append_to_csv(questions)
    finally:
        doc.close()


if __name__ == "__main__":
    import argparse

    parser = argparse.ArgumentParser(description="Parse SAT PDF to CSV")
    parser.add_argument("pdf", help="Path to SAT PDF")
    parser.add_argument("--csv", default=CSV_PATH, help="Output CSV file")
    args = parser.parse_args()

    CSV_PATH = args.csv
    process_pdf(args.pdf)
    print(f"Results saved to {CSV_PATH}")<|MERGE_RESOLUTION|>--- conflicted
+++ resolved
@@ -31,7 +31,7 @@
 openai_client = openai.OpenAI(api_key=OPENAI_API_KEY)
 
 
-<<<<<<< HEAD
+
 def clean_json_reply(reply: str) -> str:
     """Extract JSON content from an OpenAI reply."""
     if not reply:
@@ -47,16 +47,7 @@
         obj_match = re.search(r"{.*}", cleaned, re.DOTALL)
         if obj_match:
             cleaned = obj_match.group(0)
-=======
 
-def clean_json_reply(reply: str) -> str:
-    """Strip code fences like ```json``` from an OpenAI reply."""
-    if not reply:
-        return ""
-    cleaned = reply.strip()
-    cleaned = re.sub(r'^```(?:json)?\s*', '', cleaned, flags=re.IGNORECASE)
-    cleaned = re.sub(r'\s*```$', '', cleaned)
->>>>>>> 7746fed1
     return cleaned.strip()
 
 
