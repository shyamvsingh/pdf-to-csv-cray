import os
import io
import base64
import json
import json5
import time
import uuid
import re
from typing import List, Dict, Any, Optional, Tuple

import fitz  # PyMuPDF
import pandas as pd
import requests
from dotenv import load_dotenv
from PIL import Image
import openai
import logging

load_dotenv()
logging.basicConfig(level=logging.INFO)

OPENAI_API_KEY = os.getenv("OPENAI_API_KEY")
OPENAI_MODEL = os.getenv("OPENAI_MODEL", "gpt-4o")
MATHPIX_APP_ID = os.getenv("MATHPIX_APP_ID")
MATHPIX_APP_KEY = os.getenv("MATHPIX_APP_KEY")

CSV_PATH = "parsed_questions.csv"
IMAGE_DIR = "images"

os.makedirs(IMAGE_DIR, exist_ok=True)

openai_client = openai.OpenAI(api_key=OPENAI_API_KEY)



def clean_json_reply(reply: str) -> str:
    """Extract JSON content from an OpenAI reply."""
    if not reply:
        return ""
    cleaned = reply.strip()

    # Prefer JSON inside fenced blocks
    fence_match = re.search(r"```(?:json)?(.*?)```", cleaned, re.DOTALL | re.IGNORECASE)
    if fence_match:
        cleaned = fence_match.group(1)
    else:
        # Fall back to the first JSON object found
        obj_match = re.search(r"{.*}", cleaned, re.DOTALL)
        if obj_match:
            cleaned = obj_match.group(0)

    return cleaned.strip()


def safe_json_loads(clean_reply: str) -> Optional[Dict[str, Any]]:
    """Attempt to load JSON using multiple strategies."""
    try:
        return json.loads(clean_reply)
    except json.JSONDecodeError as e:
        if "Invalid \\escape" in str(e):
            clean_reply = re.sub(r'\\(?![\"\\/bfnrtu])', r'\\\\', clean_reply)
            try:
                return json.loads(clean_reply)
            except json.JSONDecodeError:
                pass
    try:
        return json5.loads(clean_reply)
    except Exception:
        return None


def parse_pdf_page(doc: fitz.Document, page_num: int) -> bytes:
    """Render a page from an open PDF document to image bytes."""
    page = doc[page_num]
    pix = page.get_pixmap(dpi=300)
    return pix.tobytes("png")



def extract_mathpix_data(image_bytes: bytes, retries: int = 3) -> Dict[str, Any]:
    """Call Mathpix API and return its JSON response."""
    if not (MATHPIX_APP_ID and MATHPIX_APP_KEY):
        raise RuntimeError("Mathpix credentials not found in environment")
    url = "https://api.mathpix.com/v3/text"
    headers = {"app_id": MATHPIX_APP_ID, "app_key": MATHPIX_APP_KEY}
    data = {
        "formats": ["text", "latex_styled"],
        "data_options": {"include_asciimath": False, "include_latex": True},
        "include_smiles": False,
        "enable_tables": True,
        "include_tables": True,
        "include_image_data": True,
    }
    files = {"file": ("page.png", image_bytes, "image/png")}

    for attempt in range(retries):
        try:
            resp = requests.post(
                url,
                headers=headers,
                data={"options_json": json.dumps(data)},
                files=files,
                timeout=60,
            )
            if resp.status_code == 200:
                return resp.json()
        except Exception as e:
            logging.error(f"Mathpix attempt {attempt + 1} failed: {e}")
        time.sleep(2 ** attempt)
    raise RuntimeError(f"Mathpix request failed after {retries} attempts")


def save_image(b64_data: str, question_id: str, suffix: str) -> str:
    """Decode base64 image data and save to disk."""
    if not b64_data:
        return ""
    img_bytes = base64.b64decode(b64_data)
    img = Image.open(io.BytesIO(img_bytes))
    filename = f"q{question_id}_{suffix}.png"
    path = os.path.join(IMAGE_DIR, filename)
    img.save(path)
    return path


<<<<<<< HEAD
def extract_pdf_content(pdf_path: str) -> Tuple[str, Dict[str, str]]:
=======
def extract_pdf_content(pdf_path: str) -> (str, Dict[str, str]):
>>>>>>> 6c380141
    """Extract OCR text and images from an entire PDF."""
    doc = fitz.open(pdf_path)
    try:
        full_text = ""
        image_map: Dict[str, str] = {}
        for page_num in range(len(doc)):
            page_bytes = parse_pdf_page(doc, page_num)
            mathpix_data = extract_mathpix_data(page_bytes)
            page_text = mathpix_data.get("latex_styled") or mathpix_data.get("text", "")
            full_text += f"\n=== PAGE {page_num + 1} ===\n" + page_text

            images = mathpix_data.get("images", []) or []
            for idx, img in enumerate(images, start=1):
                img_id = str(uuid.uuid4())[:8]
                path = save_image(img.get("data", ""), img_id, f"p{page_num+1}_{idx}")
                image_map[f"page{page_num+1}_image{idx}"] = path
        return full_text, image_map
    finally:
        doc.close()

def structure_question_with_openai(text: str, image_map: Dict[str, str], retries: int = 3) -> List[Dict[str, Any]]:
    """Use OpenAI to structure raw text into question objects."""
    prompt = (
        "You are parsing SAT practice questions from OCR text. "
        "Count each time the phrase 'Question ID' appears followed by an alphanumeric identifier. "
        "Everything between one 'Question ID' line and the next belongs to the first identifier. "
        "Return exactly that many questions as a JSON object with a 'questions' array. "
        "Each question must include the fields: question_id, question_text, choice_A, choice_B, "
        "choice_C, choice_D, correct_answer, domain, skill, difficulty, image_path. "
        "Use the identifier following 'Question ID' for question_id. Do not fabricate information. "
        "If the text references diagrams, graphs, tables, or other images, set image_path to 'needs image'. "
        "If any answer choice is an image, its value should be 'needs image'. "
        "If domain, skill, or difficulty are missing, use 'Not specified'."
    )
    content = f"OCR TEXT:\n{text}\nIMAGE MAP:{json.dumps(image_map)}"
    messages = [
        {"role": "system", "content": prompt},
        {"role": "user", "content": content},
    ]

    for attempt in range(retries):
        reply = ""
        try:
            resp = openai_client.chat.completions.create(
                model=OPENAI_MODEL,
                messages=messages,
                response_format={"type": "json_object"},
                max_tokens=2048,
                temperature=0,
            )
            reply = resp.choices[0].message.content
            clean_reply = clean_json_reply(reply)
            data = safe_json_loads(clean_reply)
            if data is None:
                raise ValueError("JSON parsing failed")
            if (
                isinstance(data, dict)
                and isinstance(data.get("questions"), list)
            ):
                return data["questions"]
        except Exception as e:
            logging.error(f"OpenAI attempt {attempt + 1} failed: {e}")
            if reply:
                logging.error(f"OpenAI raw reply: {reply}")
            if 'clean_reply' in locals():
                logging.error(f"OpenAI cleaned reply: {clean_reply}")
            time.sleep(2 ** attempt)
    raise RuntimeError("OpenAI request failed or returned invalid JSON")


def append_to_csv(
    questions: List[Dict[str, Any]], csv_path: Optional[str] = None
) -> None:
    """Append question data to a CSV file."""
    if csv_path is None:
        csv_path = CSV_PATH

    df = pd.DataFrame(questions)

    if os.path.exists(csv_path) and os.path.getsize(csv_path) > 0:
        try:
            df_prev = pd.read_csv(csv_path)
            df = pd.concat([df_prev, df], ignore_index=True)
        except Exception as e:
            logging.error(f"Failed reading existing CSV: {e}")

    df.to_csv(csv_path, index=False)


def process_pdf(pdf_path: str, csv_path: str = CSV_PATH) -> None:
    text, image_map = extract_pdf_content(pdf_path)
    logging.info(f"Combined OCR text length: {len(text)}")

    questions = structure_question_with_openai(text, image_map)
    for q in questions:
        if q.get("image_path") in image_map:
            q["image_path"] = image_map[q["image_path"]]

    append_to_csv(questions, csv_path)


if __name__ == "__main__":
    import argparse

    parser = argparse.ArgumentParser(description="Parse SAT PDF to CSV")
    parser.add_argument("pdf", help="Path to SAT PDF")
    parser.add_argument("--csv", default=CSV_PATH, help="Output CSV file")
    args = parser.parse_args()

    process_pdf(args.pdf, args.csv)
    print(f"Results saved to {args.csv}")<|MERGE_RESOLUTION|>--- conflicted
+++ resolved
@@ -122,11 +122,8 @@
     return path
 
 
-<<<<<<< HEAD
 def extract_pdf_content(pdf_path: str) -> Tuple[str, Dict[str, str]]:
-=======
-def extract_pdf_content(pdf_path: str) -> (str, Dict[str, str]):
->>>>>>> 6c380141
+
     """Extract OCR text and images from an entire PDF."""
     doc = fitz.open(pdf_path)
     try:
