--- conflicted
+++ resolved
@@ -1,315 +1,232 @@
-<<<<<<< HEAD
-import streamlit as st
-import os
-import json
-import time
-import re
-import requests
-import PyPDF2
-import fitz  # PyMuPDF
-from PIL import Image
-import pytesseract
-import pandas as pd
-import io
-import base64
-import shutil
-=======
-import streamlit as st
-import os
-import json
-import time
-import re
-import requests
-import pdfplumber
-import fitz  # PyMuPDF
-from PIL import Image
-import pytesseract
-import pandas as pd
-import io
->>>>>>> aaf0f4ab
-
-# API configuration
-API_URL = "https://api.anthropic.com/v1/messages"
-
-def call_claude_api(prompt, api_key):
-    headers = {
-        "x-api-key": api_key,
-        "anthropic-version": "2023-06-01",
-        "content-type": "application/json"
-    }
-    payload = {
-        "model": "claude-opus-4-20250514",
-        "max_tokens": 8192,
-        "temperature": 0.2,
-        "messages": [
-            {"role": "user", "content": prompt}
-        ]
-    }
-    
-    response = requests.post(API_URL, headers=headers, json=payload)
-    if response.status_code == 200:
-        return response.json()['content'][0]['text']
-<<<<<<< HEAD
-    else:
-        st.error(f"API call failed with status code: {response.status_code}")
-        st.error(f"Response: {response.text}")
-        return None
-
-
-def extract_images_with_ocr(pdf_bytes, page_range, save_dir):
-    """Extract images from the specified pages, save them, and run OCR on them."""
-    ocr_fragments = []
-    images_info = []
-    os.makedirs(save_dir, exist_ok=True)
-    doc = fitz.open(stream=pdf_bytes, filetype="pdf")
-    for page_num in page_range:
-        if page_num < len(doc):
-            page = doc[page_num]
-            for img_index, img in enumerate(page.get_images(full=True), start=1):
-                xref = img[0]
-                pix = fitz.Pixmap(doc, xref)
-                if pix.n > 4:  # convert CMYK/GRAYSCALE/etc to RGB
-                    pix = fitz.Pixmap(fitz.csRGB, pix)
-                img_bytes = pix.tobytes("png")
-                pix = None
-                out_path = os.path.join(save_dir, f"page{page_num+1}_img{img_index}.png")
-                with open(out_path, "wb") as f:
-                    f.write(img_bytes)
-                img_obj = Image.open(io.BytesIO(img_bytes))
-                text = pytesseract.image_to_string(img_obj)
-                if text.strip():
-                    ocr_fragments.append(text.strip())
-                img_b64 = base64.b64encode(img_bytes).decode("utf-8")
-                images_info.append({"filename": out_path, "base64": img_b64})
-    doc.close()
-    return "\n".join(ocr_fragments), images_info
-
-def extract_text_from_pdf(pdf_file, start_page, end_page, image_dir):
-    """Extract text, OCR content, and save images for the given page range."""
-    pdf_file.seek(0)
-    pdf_bytes = pdf_file.read()
-    reader = PyPDF2.PdfReader(io.BytesIO(pdf_bytes))
-    text = ""
-    for page_num in range(start_page, min(end_page, len(reader.pages))):
-        page_text = reader.pages[page_num].extract_text()
-        if page_text:
-            text += page_text
-    ocr, images_info = extract_images_with_ocr(pdf_bytes, range(start_page, end_page), image_dir)
-    if ocr:
-        text += f"\n[GRAPH]: {ocr}"
-    pdf_file.seek(0)
-    return text, images_info
-
-def process_pdf_chunk(chunk_text, api_key):
-=======
-    else:
-        st.error(f"API call failed with status code: {response.status_code}")
-        st.error(f"Response: {response.text}")
-        return None
-
-
-def extract_images_with_ocr(pdf_bytes, page_range):
-    """Extract images from the specified pages and run OCR on them."""
-    ocr_fragments = []
-    doc = fitz.open(stream=pdf_bytes, filetype="pdf")
-    for page_num in page_range:
-        if page_num < len(doc):
-            page = doc[page_num]
-            for img in page.get_images(full=True):
-                xref = img[0]
-                pix = fitz.Pixmap(doc, xref)
-                if pix.n > 4:  # convert CMYK/GRAYSCALE/etc to RGB
-                    pix = fitz.Pixmap(fitz.csRGB, pix)
-                img_bytes = pix.tobytes("png")
-                pix = None
-                img_obj = Image.open(io.BytesIO(img_bytes))
-                text = pytesseract.image_to_string(img_obj)
-                if text.strip():
-                    ocr_fragments.append(text.strip())
-    doc.close()
-    return "\n".join(ocr_fragments)
-
-def extract_text_from_pdf(pdf_file, start_page, end_page):
-    """Extract text and images with placeholders from the given page range."""
-    pdf_file.seek(0)
-    pdf_bytes = pdf_file.read()
-
-    text = ""
-    with pdfplumber.open(io.BytesIO(pdf_bytes)) as pdf:
-        for page_num in range(start_page, min(end_page, len(pdf.pages))):
-            page = pdf.pages[page_num]
-            page_text = page.extract_text(x_tolerance=1.5, y_tolerance=1.5)
-            if page_text:
-                text += page_text + "\n"
-    ocr = extract_images_with_ocr(pdf_bytes, range(start_page, end_page))
-    if ocr:
-        text += f"\n[GRAPH]: {ocr}"
-
-    pdf_file.seek(0)
-    combined_text = "\n".join(part for part in combined_parts if part).strip()
-    return combined_text, placeholder_map
-
-def process_pdf_chunk(chunk_text, placeholder_map, api_key):
-    placeholder_info = json.dumps(placeholder_map, indent=2)
-
->>>>>>> aaf0f4ab
-    prompt = f"""
-    Analyze the following text extracted from an SAT question paper and format it into a structured JSON output. Extract the following details for each question:
-    - Question ID (for example - 6ed4df)
-    - Question text including the complete passage, table (in markdown), etc.
-    - Options (A, B, C, D, and sometimes E)
-    - Correct answer (the letter of the correct option)
-    - Rationale (a rationale of why the correct answer is right and other options are incorrect which is provided)
-    - Test (if available, otherwise use "Not specified")
-    - Domain (if available, otherwise use "Not specified")
-    - Skill (if available, otherwise use "Not specified")
-    - Difficulty (if available, otherwise use "Not specified")
-
-    Format the extracted information into a JSON structure as follows:
-
-    {{
-      "questions": [
-        {{
-          "question_id": "6ed4qc",
-          "question_text": "The human brain is primed to recognize faces—so much so that, due to a perceptual tendency called pareidolia, ______ will even find faces in clouds, wooden doors, pieces of fruit, and other faceless inanimate objects. Researcher Susan Magsamen has focused her work on better understanding this everyday phenomenon.Which choice completes the text so that it conforms to the conventions of Standard English?",
-          "options": [
-            {{"label": "A", "text": "she"}},
-            {{"label": "B", "text": "they"}},
-            {{"label": "C", "text": "it"}},
-            {{"label": "D", "text": "those"}}
-          ],
-          "correct_answer": "C",
-          "rationale": "Choice C is the best answer. "It" is a singular pronoun used to stand in for objects. Since the antecedent in this case is the singular noun phrase "the human brain," "it" is a perfect pronoun to use here. Choice A is incorrect. Although "she" is a singular pronoun, it is reserved for people and animals, not objects like "the human brain." Choice B is incorrect. "They" is a plural pronoun, but we need a singular pronoun to represent the antecedent "the human brain." Choice D is incorrect. "Those" is a plural pronoun, but we need a singular pronoun to represent the antecedent "the human brain."",
-          "test": "Reading and Writing",
-          "domain": "Standard English Conventions",
-          "skill": "Form, Structure and Tense",
-          "difficulty": "Medium"
-        }}
-      ]
-    }}
-
-    Image OCR mapping:
-    {placeholder_info}
-
-    Here's the text to process:
-
-    {chunk_text}
-
-    Important instructions:
-    - Your response should contain ONLY the JSON output, nothing else.
-    - Process ALL questions in the input text.
-    - Ensure the JSON is properly formatted and can be parsed by a JSON parser.
-    - Use double quotes for all strings in the JSON.
-    - Escape any special characters in the text that might break the JSON structure.
-    - If a question doesn't have a clear skill, domain, or difficulty, use "Not specified" as the value.
-    - Do not include any commentary or explanations outside the JSON structure.
-    """
-
-    response = call_claude_api(prompt, api_key)
-    
-    if response:
-        json_match = re.search(r'(\{|\[).*(\}|\])', response, re.DOTALL)
-        if json_match:
-            try:
-                json_str = json_match.group().strip()
-                parsed_json = json.loads(json_str)
-                if "questions" in parsed_json and isinstance(parsed_json["questions"], list):
-                    return parsed_json
-                else:
-                    st.error(f"Invalid JSON structure. Expected 'questions' key with list value.")
-                    return None
-            except json.JSONDecodeError as e:
-                st.error(f"Invalid JSON in response: {e}")
-                st.error(f"JSON string: {json_str}")
-                return None
-        else:
-            st.error(f"No valid JSON found in the response.")
-            st.error(f"Response: {response}")
-            return None
-    else:
-        st.error(f"Failed to process input text.")
-        return None
-
-def main():
-    st.title("SAT Question Processor")
-
-    api_key = st.text_input("Enter your Claude API key:", type="password")
-    uploaded_file = st.file_uploader("Choose a PDF file", type="pdf")
-
-<<<<<<< HEAD
-    if uploaded_file is not None and api_key:
-        cleanup_images = st.checkbox("Remove images after processing", value=False)
-        if st.button("Process PDF"):
-            reader = PyPDF2.PdfReader(uploaded_file)
-            total_pages = len(reader.pages)
-
-            progress_bar = st.progress(0)
-            status_text = st.empty()
-
-            all_questions = []
-            image_dir = "temp_images"
-
-            for start_page in range(0, total_pages, 8):
-                end_page = min(start_page + 8, total_pages)
-                chunk_text, chunk_images = extract_text_from_pdf(uploaded_file, start_page, end_page, image_dir)
-=======
-    if uploaded_file is not None and api_key:
-        if st.button("Process PDF"):
-            uploaded_file.seek(0)
-            with pdfplumber.open(uploaded_file) as pdf:
-                total_pages = len(pdf.pages)
-
-            progress_bar = st.progress(0)
-            status_text = st.empty()
-
-            all_questions = []
-
-            for start_page in range(0, total_pages, 8):
-                end_page = min(start_page + 8, total_pages)
-                chunk_text, placeholder_map = extract_text_from_pdf(uploaded_file, start_page, end_page)
-
-                processed_data = process_pdf_chunk(chunk_text, placeholder_map, api_key)
-                time.sleep(10)
->>>>>>> aaf0f4ab
-                
-                processed_data = process_pdf_chunk(chunk_text, api_key)
-                time.sleep(10)
-
-                if processed_data and 'questions' in processed_data:
-                    for q in processed_data['questions']:
-                        q['images'] = chunk_images
-                    all_questions.extend(processed_data['questions'])
-                    status_text.text(f"Processed pages {start_page+1}-{end_page}")
-                else:
-                    status_text.text(f"No valid data found for pages {start_page+1}-{end_page}")
-                
-                progress = (end_page / total_pages)
-                progress_bar.progress(progress)
-                
-                time.sleep(2)
-
-            if all_questions:
-                df = pd.DataFrame(all_questions)
-                df['options'] = df['options'].apply(lambda x: '; '.join([f"{opt['label']}: {opt['text']}" for opt in x]))
-                if 'images' in df.columns:
-                    df['images'] = df['images'].apply(json.dumps)
-                
-                csv = df.to_csv(index=False)
-                csv_bytes = csv.encode()
-                
-                st.download_button(
-                    label="Download CSV",
-                    data=csv_bytes,
-                    file_name="sat_questions.csv",
-                    mime="text/csv"
-                )
-                st.success("Processing complete! You can now download the CSV file.")
-                if cleanup_images:
-                    shutil.rmtree(image_dir, ignore_errors=True)
-            else:
-                st.error("No questions were processed successfully.")
-                if cleanup_images:
-                    shutil.rmtree(image_dir, ignore_errors=True)
-
-if __name__ == "__main__":
-    main()
+
+import streamlit as st
+import os
+import json
+import time
+import re
+import requests
+import PyPDF2
+import fitz  # PyMuPDF
+from PIL import Image
+import pytesseract
+import pandas as pd
+import io
+import base64
+import shutil
+
+# API configuration
+API_URL = "https://api.anthropic.com/v1/messages"
+
+def call_claude_api(prompt, api_key):
+    headers = {
+        "x-api-key": api_key,
+        "anthropic-version": "2023-06-01",
+        "content-type": "application/json"
+    }
+    payload = {
+        "model": "claude-opus-4-20250514",
+        "max_tokens": 8192,
+        "temperature": 0.2,
+        "messages": [
+            {"role": "user", "content": prompt}
+        ]
+    }
+    
+    response = requests.post(API_URL, headers=headers, json=payload)
+    if response.status_code == 200:
+        return response.json()['content'][0]['text']
+
+    else:
+        st.error(f"API call failed with status code: {response.status_code}")
+        st.error(f"Response: {response.text}")
+        return None
+
+
+def extract_images_with_ocr(pdf_bytes, page_range, save_dir):
+    """Extract images from the specified pages, save them, and run OCR on them."""
+    ocr_fragments = []
+    images_info = []
+    os.makedirs(save_dir, exist_ok=True)
+    doc = fitz.open(stream=pdf_bytes, filetype="pdf")
+    for page_num in page_range:
+        if page_num < len(doc):
+            page = doc[page_num]
+            for img_index, img in enumerate(page.get_images(full=True), start=1):
+                xref = img[0]
+                pix = fitz.Pixmap(doc, xref)
+                if pix.n > 4:  # convert CMYK/GRAYSCALE/etc to RGB
+                    pix = fitz.Pixmap(fitz.csRGB, pix)
+                img_bytes = pix.tobytes("png")
+                pix = None
+                out_path = os.path.join(save_dir, f"page{page_num+1}_img{img_index}.png")
+                with open(out_path, "wb") as f:
+                    f.write(img_bytes)
+                img_obj = Image.open(io.BytesIO(img_bytes))
+                text = pytesseract.image_to_string(img_obj)
+                if text.strip():
+                    ocr_fragments.append(text.strip())
+                img_b64 = base64.b64encode(img_bytes).decode("utf-8")
+                images_info.append({"filename": out_path, "base64": img_b64})
+    doc.close()
+    return "\n".join(ocr_fragments), images_info
+
+def extract_text_from_pdf(pdf_file, start_page, end_page, image_dir):
+    """Extract text, OCR content, and save images for the given page range."""
+    pdf_file.seek(0)
+    pdf_bytes = pdf_file.read()
+    reader = PyPDF2.PdfReader(io.BytesIO(pdf_bytes))
+    text = ""
+    for page_num in range(start_page, min(end_page, len(reader.pages))):
+        page_text = reader.pages[page_num].extract_text()
+        if page_text:
+            text += page_text
+    ocr, images_info = extract_images_with_ocr(pdf_bytes, range(start_page, end_page), image_dir)
+    if ocr:
+        text += f"\n[GRAPH]: {ocr}"
+    pdf_file.seek(0)
+    return text, images_info
+
+def process_pdf_chunk(chunk_text, api_key):
+
+    prompt = f"""
+    Analyze the following text extracted from an SAT question paper and format it into a structured JSON output. Extract the following details for each question:
+    - Question ID (for example - 6ed4df)
+    - Question text including the complete passage, table (in markdown), etc.
+    - Options (A, B, C, D, and sometimes E)
+    - Correct answer (the letter of the correct option)
+    - Rationale (a rationale of why the correct answer is right and other options are incorrect which is provided)
+    - Test (if available, otherwise use "Not specified")
+    - Domain (if available, otherwise use "Not specified")
+    - Skill (if available, otherwise use "Not specified")
+    - Difficulty (if available, otherwise use "Not specified")
+
+    Format the extracted information into a JSON structure as follows:
+
+    {{
+      "questions": [
+        {{
+          "question_id": "6ed4qc",
+          "question_text": "The human brain is primed to recognize faces—so much so that, due to a perceptual tendency called pareidolia, ______ will even find faces in clouds, wooden doors, pieces of fruit, and other faceless inanimate objects. Researcher Susan Magsamen has focused her work on better understanding this everyday phenomenon.Which choice completes the text so that it conforms to the conventions of Standard English?",
+          "options": [
+            {{"label": "A", "text": "she"}},
+            {{"label": "B", "text": "they"}},
+            {{"label": "C", "text": "it"}},
+            {{"label": "D", "text": "those"}}
+          ],
+          "correct_answer": "C",
+          "rationale": "Choice C is the best answer. "It" is a singular pronoun used to stand in for objects. Since the antecedent in this case is the singular noun phrase "the human brain," "it" is a perfect pronoun to use here. Choice A is incorrect. Although "she" is a singular pronoun, it is reserved for people and animals, not objects like "the human brain." Choice B is incorrect. "They" is a plural pronoun, but we need a singular pronoun to represent the antecedent "the human brain." Choice D is incorrect. "Those" is a plural pronoun, but we need a singular pronoun to represent the antecedent "the human brain."",
+          "test": "Reading and Writing",
+          "domain": "Standard English Conventions",
+          "skill": "Form, Structure and Tense",
+          "difficulty": "Medium"
+        }}
+      ]
+    }}
+
+    Image OCR mapping:
+    {placeholder_info}
+
+    Here's the text to process:
+
+    {chunk_text}
+
+    Important instructions:
+    - Your response should contain ONLY the JSON output, nothing else.
+    - Process ALL questions in the input text.
+    - Ensure the JSON is properly formatted and can be parsed by a JSON parser.
+    - Use double quotes for all strings in the JSON.
+    - Escape any special characters in the text that might break the JSON structure.
+    - If a question doesn't have a clear skill, domain, or difficulty, use "Not specified" as the value.
+    - Do not include any commentary or explanations outside the JSON structure.
+    """
+
+    response = call_claude_api(prompt, api_key)
+    
+    if response:
+        json_match = re.search(r'(\{|\[).*(\}|\])', response, re.DOTALL)
+        if json_match:
+            try:
+                json_str = json_match.group().strip()
+                parsed_json = json.loads(json_str)
+                if "questions" in parsed_json and isinstance(parsed_json["questions"], list):
+                    return parsed_json
+                else:
+                    st.error(f"Invalid JSON structure. Expected 'questions' key with list value.")
+                    return None
+            except json.JSONDecodeError as e:
+                st.error(f"Invalid JSON in response: {e}")
+                st.error(f"JSON string: {json_str}")
+                return None
+        else:
+            st.error(f"No valid JSON found in the response.")
+            st.error(f"Response: {response}")
+            return None
+    else:
+        st.error(f"Failed to process input text.")
+        return None
+
+def main():
+    st.title("SAT Question Processor")
+
+    api_key = st.text_input("Enter your Claude API key:", type="password")
+    uploaded_file = st.file_uploader("Choose a PDF file", type="pdf")
+
+
+    if uploaded_file is not None and api_key:
+        cleanup_images = st.checkbox("Remove images after processing", value=False)
+        if st.button("Process PDF"):
+            reader = PyPDF2.PdfReader(uploaded_file)
+            total_pages = len(reader.pages)
+
+            progress_bar = st.progress(0)
+            status_text = st.empty()
+
+            all_questions = []
+            image_dir = "temp_images"
+
+            for start_page in range(0, total_pages, 8):
+                end_page = min(start_page + 8, total_pages)
+                chunk_text, chunk_images = extract_text_from_pdf(uploaded_file, start_page, end_page, image_dir)
+
+                
+                processed_data = process_pdf_chunk(chunk_text, api_key)
+                time.sleep(10)
+
+                if processed_data and 'questions' in processed_data:
+                    for q in processed_data['questions']:
+                        q['images'] = chunk_images
+                    all_questions.extend(processed_data['questions'])
+                    status_text.text(f"Processed pages {start_page+1}-{end_page}")
+                else:
+                    status_text.text(f"No valid data found for pages {start_page+1}-{end_page}")
+                
+                progress = (end_page / total_pages)
+                progress_bar.progress(progress)
+                
+                time.sleep(2)
+
+            if all_questions:
+                df = pd.DataFrame(all_questions)
+                df['options'] = df['options'].apply(lambda x: '; '.join([f"{opt['label']}: {opt['text']}" for opt in x]))
+                if 'images' in df.columns:
+                    df['images'] = df['images'].apply(json.dumps)
+                
+                csv = df.to_csv(index=False)
+                csv_bytes = csv.encode()
+                
+                st.download_button(
+                    label="Download CSV",
+                    data=csv_bytes,
+                    file_name="sat_questions.csv",
+                    mime="text/csv"
+                )
+                st.success("Processing complete! You can now download the CSV file.")
+                if cleanup_images:
+                    shutil.rmtree(image_dir, ignore_errors=True)
+            else:
+                st.error("No questions were processed successfully.")
+                if cleanup_images:
+                    shutil.rmtree(image_dir, ignore_errors=True)
+
+if __name__ == "__main__":
+    main()